use log::warn;
use logging::LoggingConfig;
use pumpkin_core::{Difficulty, GameMode};
use serde::{de::DeserializeOwned, Deserialize, Serialize};

// TODO: when https://github.com/rust-lang/rfcs/pull/3681 gets merged, replace serde-inline-default with native syntax
use serde_inline_default::serde_inline_default;

use std::{
    fs,
    net::{Ipv4Addr, SocketAddr},
    path::Path,
    sync::LazyLock,
};

pub mod auth;
pub mod logging;
pub mod proxy;
pub mod resource_pack;

pub use auth::AuthenticationConfig;
pub use commands::CommandsConfig;
pub use compression::CompressionConfig;
pub use pvp::PVPConfig;
pub use rcon::RCONConfig;

mod commands;
pub mod compression;
mod pvp;
mod rcon;

use proxy::ProxyConfig;
use resource_pack::ResourcePackConfig;

pub static ADVANCED_CONFIG: LazyLock<AdvancedConfiguration> =
    LazyLock::new(AdvancedConfiguration::load);

pub static BASIC_CONFIG: LazyLock<BasicConfiguration> = LazyLock::new(BasicConfiguration::load);

/// The idea is that Pumpkin should very customizable.
/// You can Enable or Disable Features depending on your needs.
///
/// This also allows you get some Performance or Resource boosts.
/// Important: The Configuration should match Vanilla by default
#[derive(Deserialize, Serialize, Default)]
#[serde(default)]
pub struct AdvancedConfiguration {
    pub proxy: ProxyConfig,
    pub authentication: AuthenticationConfig,
    pub packet_compression: CompressionConfig,
    pub resource_pack: ResourcePackConfig,
    pub commands: CommandsConfig,
    pub rcon: RCONConfig,
    pub pvp: PVPConfig,
    pub logging: LoggingConfig,
}

#[serde_inline_default]
#[derive(Serialize, Deserialize)]
pub struct BasicConfiguration {
    /// The address to bind the server to.
    #[serde(default = "default_server_address")]
    pub server_address: SocketAddr,

    /// The seed for world generation.
    #[serde(default = "String::new")]
    pub seed: String,
<<<<<<< HEAD
    
    /// The maximum number of players allowed on the server.
=======
    /// The maximum number of players allowed on the server. Specifying `0` disables the limit.
>>>>>>> 1b510eaa
    #[serde_inline_default(10000)]
    pub max_players: u32,
    
    /// The maximum view distance for players.
    #[serde_inline_default(10)]
    pub view_distance: u8,
    
    /// The maximum simulated view distance.
    #[serde_inline_default(10)]
    pub simulation_distance: u8,
    
    /// The default game difficulty.
    #[serde_inline_default(Difficulty::Normal)]
    pub default_difficulty: Difficulty,
    
    /// Whether the Nether dimension is enabled.
    #[serde_inline_default(true)]
    pub allow_nether: bool,
    
    /// Whether the server is in hardcore mode.
    #[serde_inline_default(false)]
    pub hardcore: bool,
    
    /// Whether online mode is enabled. Requires valid Minecraft accounts.
    #[serde_inline_default(true)]
    pub online_mode: bool,
    
    /// Whether packet encryption is enabled. Required when online mode is enabled.
    #[serde_inline_default(true)]
    pub encryption: bool,
    
    /// The server's description displayed on the status screen.
    #[serde_inline_default("A Blazing fast Pumpkin Server!".to_string())]
    pub motd: String,
<<<<<<< HEAD
    
=======
    #[serde_inline_default(20.0)]
    pub tps: f32,
>>>>>>> 1b510eaa
    /// The default game mode for players.
    #[serde_inline_default(GameMode::Survival)]
    pub default_gamemode: GameMode,
    
    /// Whether to remove IPs from logs or not
    #[serde_inline_default(true)]
    pub scrub_ips: bool,
    /// Whether to use a server favicon
    #[serde_inline_default(true)]
    pub use_favicon: bool,
    /// Path to server favicon
    #[serde_inline_default("icon.png".to_string())]
    pub favicon_path: String,
}

fn default_server_address() -> SocketAddr {
    SocketAddr::new(Ipv4Addr::UNSPECIFIED.into(), 25565)
}

impl Default for BasicConfiguration {
    fn default() -> Self {
        Self {
            server_address: default_server_address(),
            seed: "".to_string(),
            max_players: 100000,
            view_distance: 10,
            simulation_distance: 10,
            default_difficulty: Difficulty::Normal,
            allow_nether: true,
            hardcore: false,
            online_mode: true,
            encryption: true,
            motd: "A Blazing fast Pumpkin Server!".to_string(),
            tps: 20.0,
            default_gamemode: GameMode::Survival,
            scrub_ips: true,
            use_favicon: true,
            favicon_path: "icon.png".to_string(),
        }
    }
}

trait LoadConfiguration {
    fn load() -> Self
    where
        Self: Sized + Default + Serialize + DeserializeOwned,
    {
        let path = Self::get_path();

        let config = if path.exists() {
            let file_content = fs::read_to_string(path)
                .unwrap_or_else(|_| panic!("Couldn't read configuration file at {:?}", path));

            toml::from_str(&file_content).unwrap_or_else(|err| {
                panic!(
                    "Couldn't parse config at {:?}. Reason: {}. This is is proberbly caused by an Config update, Just delete the old Config and start Pumpkin again",
                    path,
                    err.message()
                )
            })
        } else {
            let content = Self::default();

            if let Err(err) = fs::write(path, toml::to_string(&content).unwrap()) {
                warn!(
                    "Couldn't write default config to {:?}. Reason: {}. This is is proberbly caused by an Config update, Just delete the old Config and start Pumpkin again",
                    path, err
                );
            }

            content
        };

        config.validate();
        config
    }

    fn get_path() -> &'static Path;

    fn validate(&self);
}

impl LoadConfiguration for AdvancedConfiguration {
    fn get_path() -> &'static Path {
        Path::new("features.toml")
    }

    fn validate(&self) {
        self.resource_pack.validate()
    }
}

impl LoadConfiguration for BasicConfiguration {
    fn get_path() -> &'static Path {
        Path::new("configuration.toml")
    }

    fn validate(&self) {
        assert!(self.view_distance >= 2, "View distance must be at least 2");
        assert!(
            self.view_distance <= 32,
            "View distance must be less than 32"
        );
        if self.online_mode {
            assert!(
                self.encryption,
                "When Online Mode is enabled, Encryption must be enabled"
            )
        }
    }
}<|MERGE_RESOLUTION|>--- conflicted
+++ resolved
@@ -61,60 +61,41 @@
     /// The address to bind the server to.
     #[serde(default = "default_server_address")]
     pub server_address: SocketAddr,
-
     /// The seed for world generation.
     #[serde(default = "String::new")]
     pub seed: String,
-<<<<<<< HEAD
-    
-    /// The maximum number of players allowed on the server.
-=======
     /// The maximum number of players allowed on the server. Specifying `0` disables the limit.
->>>>>>> 1b510eaa
     #[serde_inline_default(10000)]
     pub max_players: u32,
-    
     /// The maximum view distance for players.
     #[serde_inline_default(10)]
     pub view_distance: u8,
-    
     /// The maximum simulated view distance.
     #[serde_inline_default(10)]
     pub simulation_distance: u8,
-    
     /// The default game difficulty.
     #[serde_inline_default(Difficulty::Normal)]
     pub default_difficulty: Difficulty,
-    
     /// Whether the Nether dimension is enabled.
     #[serde_inline_default(true)]
     pub allow_nether: bool,
-    
     /// Whether the server is in hardcore mode.
     #[serde_inline_default(false)]
     pub hardcore: bool,
-    
     /// Whether online mode is enabled. Requires valid Minecraft accounts.
     #[serde_inline_default(true)]
     pub online_mode: bool,
-    
     /// Whether packet encryption is enabled. Required when online mode is enabled.
     #[serde_inline_default(true)]
     pub encryption: bool,
-    
     /// The server's description displayed on the status screen.
     #[serde_inline_default("A Blazing fast Pumpkin Server!".to_string())]
     pub motd: String,
-<<<<<<< HEAD
-    
-=======
     #[serde_inline_default(20.0)]
     pub tps: f32,
->>>>>>> 1b510eaa
     /// The default game mode for players.
     #[serde_inline_default(GameMode::Survival)]
     pub default_gamemode: GameMode,
-    
     /// Whether to remove IPs from logs or not
     #[serde_inline_default(true)]
     pub scrub_ips: bool,
@@ -127,7 +108,7 @@
 }
 
 fn default_server_address() -> SocketAddr {
-    SocketAddr::new(Ipv4Addr::UNSPECIFIED.into(), 25565)
+    SocketAddr::new(Ipv4Addr::new(0, 0, 0, 0).into(), 25565)
 }
 
 impl Default for BasicConfiguration {
