FROM rust:1-alpine3.20 AS builder

ENV RUSTFLAGS="-C target-feature=-crt-static -C target-cpu=native"

RUN apk add --no-cache musl-dev

WORKDIR /pumpkin
COPY . /pumpkin
<<<<<<< HEAD

RUN cargo build --release
RUN strip target/release/pumpkin
=======
RUN --mount=type=cache,sharing=private,target=/pumpkin/target \
    --mount=type=cache,target=/usr/local/cargo/git/db \
    --mount=type=cache,target=/usr/local/cargo/registry/ \
    cargo build --release && cp target/release/pumpkin ./pumpkin.release
RUN strip pumpkin.release
>>>>>>> 1b510eaa

FROM alpine:3.20

WORKDIR /pumpkin
RUN apk add --no-cache libgcc
<<<<<<< HEAD

COPY --from=builder /pumpkin/target/release/pumpkin /pumpkin/pumpkin

=======
COPY --from=builder /pumpkin/pumpkin.release /pumpkin/pumpkin
ENV RUST_BACKTRACE=1
>>>>>>> 1b510eaa
EXPOSE 25565
ENTRYPOINT ["/pumpkin/pumpkin"]<|MERGE_RESOLUTION|>--- conflicted
+++ resolved
@@ -1,34 +1,18 @@
 FROM rust:1-alpine3.20 AS builder
-
 ENV RUSTFLAGS="-C target-feature=-crt-static -C target-cpu=native"
-
 RUN apk add --no-cache musl-dev
-
 WORKDIR /pumpkin
 COPY . /pumpkin
-<<<<<<< HEAD
-
-RUN cargo build --release
-RUN strip target/release/pumpkin
-=======
 RUN --mount=type=cache,sharing=private,target=/pumpkin/target \
     --mount=type=cache,target=/usr/local/cargo/git/db \
     --mount=type=cache,target=/usr/local/cargo/registry/ \
     cargo build --release && cp target/release/pumpkin ./pumpkin.release
 RUN strip pumpkin.release
->>>>>>> 1b510eaa
 
 FROM alpine:3.20
-
 WORKDIR /pumpkin
 RUN apk add --no-cache libgcc
-<<<<<<< HEAD
-
-COPY --from=builder /pumpkin/target/release/pumpkin /pumpkin/pumpkin
-
-=======
 COPY --from=builder /pumpkin/pumpkin.release /pumpkin/pumpkin
 ENV RUST_BACKTRACE=1
->>>>>>> 1b510eaa
 EXPOSE 25565
 ENTRYPOINT ["/pumpkin/pumpkin"]