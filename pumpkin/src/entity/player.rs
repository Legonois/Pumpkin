--- conflicted
+++ resolved
@@ -15,15 +15,9 @@
     },
     position::WorldPosition,
     server::play::{
-<<<<<<< HEAD
-        SChatCommand, SChatMessage, SClickContainer, SClientInformationPlay, SConfirmTeleport,
-        SInteract, SPlayPingRequest, SPlayerAction, SPlayerCommand, SPlayerPosition,
-        SPlayerPositionRotation, SPlayerRotation, SSetCreativeSlot, SSetHeldItem, SSwingArm,
-=======
         SChatCommand, SChatMessage, SClientInformationPlay, SConfirmTeleport, SInteract,
         SPlayPingRequest, SPlayerAction, SPlayerCommand, SPlayerPosition, SPlayerPositionRotation,
         SPlayerRotation, SSetCreativeSlot, SSetHeldItem, SSetPlayerGround, SSwingArm, SUseItem,
->>>>>>> 3cc0c9a5
         SUseItemOn,
     },
     ConnectionState, RawPacket, ServerPacket, VarInt,
@@ -32,8 +26,6 @@
 use pumpkin_world::vector3::Vector3;
 use serde::{Deserialize, Serialize};
 
-<<<<<<< HEAD
-=======
 use crate::{
     client::{authentication::GameProfile, Client},
     server::Server,
@@ -62,7 +54,6 @@
     }
 }
 
->>>>>>> 3cc0c9a5
 pub struct Player {
     pub gameprofile: GameProfile,
     pub client: Client,
@@ -74,14 +65,12 @@
     pub food: i32,
     pub food_saturation: f32,
     pub inventory: PlayerInventory,
-<<<<<<< HEAD
     pub open_container: Option<Box<dyn Container>>,
     pub carried_item: Option<ItemStack>,
-=======
+
     /// send `send_abilties_update` when changed
     pub abilities: PlayerAbilities,
 
->>>>>>> 3cc0c9a5
     // Client side value, Should be not trusted
     pub on_ground: bool,
 
@@ -129,13 +118,10 @@
             current_block_destroy_stage: 0,
             velocity: Vector3::new(0.0, 0.0, 0.0),
             inventory: PlayerInventory::new(),
-<<<<<<< HEAD
             open_container: None,
             carried_item: None,
-=======
             teleport_id_count: 0,
             abilities: PlayerAbilities::default(),
->>>>>>> 3cc0c9a5
             gamemode,
         }
     }
@@ -419,17 +405,10 @@
                 self.handle_play_ping_request(server, SPlayPingRequest::read(bytebuf)?);
                 Ok(())
             }
-            _ => {
-                log::error!("Failed to handle player packet id {:#04x}", packet.id.0);
-                Ok(())
-            }
-<<<<<<< HEAD
             SClickContainer::PACKET_ID => {
                 self.handle_click_container(SClickContainer::read(bytebuf).unwrap())
             }
             _ => log::error!("Failed to handle player packet id {:#04x}", packet.id.0),
-=======
->>>>>>> 3cc0c9a5
         }
     }
 }
